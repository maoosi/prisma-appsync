--- conflicted
+++ resolved
@@ -63,8 +63,6 @@
       "contributions": [
         "code",
         "ideas"
-<<<<<<< HEAD
-=======
       ]
     },
     {
@@ -74,7 +72,6 @@
       "profile": "https://github.com/jeremy-white",
       "contributions": [
         "code"
->>>>>>> 69440712
       ]
     }
   ],
