--- conflicted
+++ resolved
@@ -814,23 +814,6 @@
 
     // Get AppSync scalar from Prisma type
     private getFieldScalar(field: DMMF.Field): string {
-<<<<<<< HEAD
-        let scalar: string = this.getFieldType(field)
-
-        if (field.isList) {
-            if (field.isRequired)
-                scalar = `${scalar}!`
-
-            scalar = `[${scalar}]`
-        }
-
-        return scalar
-    }
-
-    // Get AppSync type from Prisma type
-    private getFieldType(field: DMMF.Field): string {
-=======
->>>>>>> 7389d5d4
         let type = 'String'
 
         if (field.kind === 'scalar' && typeof field.type === 'string') {
